--- conflicted
+++ resolved
@@ -1,8 +1,5 @@
-<<<<<<< HEAD
-=======
-use log;
 
->>>>>>> b80192a8
+
 #[macro_export]
 macro_rules! rapid_debug {
     ($($arg:tt)*) => {
